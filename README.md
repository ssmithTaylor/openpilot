[![](https://i.imgur.com/UelUjKAh.png)](#)

# Table of Contents

- [Table of Contents](#table-of-contents)
  - [What is openpilot?](#what-is-openpilot)
  - [My fork](#my-fork)
  - [Installation](#installation)
  - [Licensing](#licensing)

What is openpilot?
------

[openpilot](http://github.com/commaai/openpilot) is an open source driver assistance system. Currently, openpilot performs the functions of Adaptive Cruise Control (ACC), Automated Lane Centering (ALC), Forward Collision Warning (FCW) and Lane Departure Warning (LDW) for a growing variety of supported [car makes, models and model years](#supported-cars). In addition, while openpilot is engaged, a camera based Driver Monitoring (DM) feature alerts distracted and asleep drivers.

<<<<<<< HEAD
<table>
  <tr>
    <td><a href="https://www.youtube.com/watch?v=mgAbfr42oI8" title="YouTube" rel="noopener"><img src="https://i.imgur.com/kAtT6Ei.png"></a></td>
    <td><a href="https://www.youtube.com/watch?v=394rJKeh76k" title="YouTube" rel="noopener"><img src="https://i.imgur.com/lTt8cS2.png"></a></td>
    <td><a href="https://www.youtube.com/watch?v=1iNOc3cq8cs" title="YouTube" rel="noopener"><img src="https://i.imgur.com/ANnuSpe.png"></a></td>
    <td><a href="https://www.youtube.com/watch?v=Vr6NgrB-zHw" title="YouTube" rel="noopener"><img src="https://i.imgur.com/Qypanuq.png"></a></td>
  </tr>
  <tr>
    <td><a href="https://www.youtube.com/watch?v=Ug41KIKF0oo" title="YouTube" rel="noopener"><img src="https://i.imgur.com/3caZ7xM.png"></a></td>
    <td><a href="https://www.youtube.com/watch?v=NVR_CdG1FRg" title="YouTube" rel="noopener"><img src="https://i.imgur.com/bAZOwql.png"></a></td>
    <td><a href="https://www.youtube.com/watch?v=tkEvIdzdfUE" title="YouTube" rel="noopener"><img src="https://i.imgur.com/EFINEzG.png"></a></td>
    <td><a href="https://www.youtube.com/watch?v=_P-N1ewNne4" title="YouTube" rel="noopener"><img src="https://i.imgur.com/gAyAq22.png"></a></td>
  </tr>
</table>

Integration with Stock Features
------

In all supported cars:
* Stock Lane Keep Assist (LKA) and stock ALC are replaced by openpilot ALC, which only functions when openpilot is engaged by the user.
* Stock LDW is replaced by openpilot LDW.

Additionally, on specific supported cars (see ACC column in [supported cars](#supported-cars)):
* Stock ACC is replaced by openpilot ACC.
* openpilot FCW operates in addition to stock FCW.

openpilot should preserve all other vehicle's stock features, including, but are not limited to: FCW, Automatic Emergency Braking (AEB), auto high-beam, blind spot warning, and side collision warning.

Supported Hardware
------

At the moment, openpilot supports the [EON DevKit](https://comma.ai/shop/products/eon-dashcam-devkit) and the [comma two](https://comma.ai/shop/products/comma-two-devkit). A [car harness](https://comma.ai/shop/products/car-harness) is recommended to connect the EON or comma two to the car. For experimental purposes, openpilot can also run on an Ubuntu computer with external [webcams](https://github.com/commaai/openpilot/tree/master/tools/webcam).

Supported Cars
------

| Make      | Model (US Market Reference)   | Supported Package | ACC              | No ACC accel below | No ALC below      |
| ----------| ------------------------------| ------------------| -----------------| -------------------| ------------------|
| Acura     | ILX 2016-18                   | AcuraWatch Plus   | openpilot        | 25mph<sup>1</sup>  | 25mph             |
| Acura     | RDX 2016-18                   | AcuraWatch Plus   | openpilot        | 25mph<sup>1</sup>  | 12mph             |
| Acura     | RDX 2020                      | All               | Stock            | 0mph               | 3mph              |
| Honda     | Accord 2018-20                | All               | Stock            | 0mph               | 3mph              |
| Honda     | Accord Hybrid 2018-20         | All               | Stock            | 0mph               | 3mph              |
| Honda     | Civic Hatchback 2017-19       | Honda Sensing     | Stock            | 0mph               | 12mph             |
| Honda     | Civic Sedan/Coupe 2016-18     | Honda Sensing     | openpilot        | 0mph               | 12mph             |
| Honda     | Civic Sedan/Coupe 2019-20     | All               | Stock            | 0mph               | 2mph<sup>2</sup>  |
| Honda     | CR-V 2015-16                  | Touring           | openpilot        | 25mph<sup>1</sup>  | 12mph             |
| Honda     | CR-V 2017-20                  | Honda Sensing     | Stock            | 0mph               | 12mph             |
| Honda     | CR-V Hybrid 2017-2019         | Honda Sensing     | Stock            | 0mph               | 12mph             |
| Honda     | Fit 2018-19                   | Honda Sensing     | openpilot        | 25mph<sup>1</sup>  | 12mph             |
| Honda     | HR-V 2019                     | Honda Sensing     | openpilot        | 25mph<sup>1</sup>  | 12mph             |
| Honda     | Insight 2019-20               | All               | Stock            | 0mph               | 3mph              |
| Honda     | Inspire 2018                  | All               | Stock            | 0mph               | 3mph              |
| Honda     | Odyssey 2018-20               | Honda Sensing     | openpilot        | 25mph<sup>1</sup>  | 0mph              |
| Honda     | Passport 2019                 | All               | openpilot        | 25mph<sup>1</sup>  | 12mph             |
| Honda     | Pilot 2016-19                 | Honda Sensing     | openpilot        | 25mph<sup>1</sup>  | 12mph             |
| Honda     | Ridgeline 2017-20             | Honda Sensing     | openpilot        | 25mph<sup>1</sup>  | 12mph             |
| Hyundai   | Palisade 2020                 | All               | Stock            | 0mph               | 0mph         |
| Hyundai   | Sonata 2020                   | All               | Stock            | 0mph               | 0mph              |
| Lexus     | CT Hybrid 2017-18             | LSS               | Stock<sup>3</sup>| 0mph               | 0mph              |
| Lexus     | ES 2019-20                    | All               | openpilot        | 0mph               | 0mph              |
| Lexus     | ES Hybrid 2019                | All               | openpilot        | 0mph               | 0mph              |
| Lexus     | IS 2017-2019                  | All               | Stock            | 22mph              | 0mph              |
| Lexus     | IS Hybrid 2017                | All               | Stock            | 0mph               | 0mph              |
| Lexus     | NX 2018                       | All               | Stock<sup>3</sup>| 0mph               | 0mph              |
| Lexus     | NX Hybrid 2018                | All               | Stock<sup>3</sup>| 0mph               | 0mph              |
| Lexus     | RX 2016-18                    | All               | Stock<sup>3</sup>| 0mph               | 0mph              |
| Lexus     | RX 2020                       | All               | openpilot        | 0mph               | 0mph              |
| Lexus     | RX Hybrid 2016-19             | All               | Stock<sup>3</sup>| 0mph               | 0mph              |
| Lexus     | RX Hybrid 2020                | All               | openpilot        | 0mph               | 0mph              |
| Toyota    | Avalon 2016-18                | TSS-P             | Stock<sup>3</sup>| 20mph<sup>1</sup>  | 0mph              |
| Toyota    | Camry 2018-20                 | All               | Stock            | 0mph<sup>4</sup>   | 0mph              |
| Toyota    | Camry Hybrid 2018-20          | All               | Stock            | 0mph<sup>4</sup>   | 0mph              |
| Toyota    | C-HR 2017-19                  | All               | Stock            | 0mph               | 0mph              |
| Toyota    | C-HR Hybrid 2017-19           | All               | Stock            | 0mph               | 0mph              |
| Toyota    | Corolla 2017-19               | All               | Stock<sup>3</sup>| 20mph<sup>1</sup>  | 0mph              |
| Toyota    | Corolla 2020-21               | All               | openpilot        | 0mph               | 0mph              |
| Toyota    | Corolla Hatchback 2019-20     | All               | openpilot        | 0mph               | 0mph              |
| Toyota    | Corolla Hybrid 2020-21        | All               | openpilot        | 0mph               | 0mph              |
| Toyota    | Highlander 2017-19            | All               | Stock<sup>3</sup>| 0mph               | 0mph              |
| Toyota    | Highlander 2020               | All               | openpilot        | 0mph               | 0mph              |
| Toyota    | Highlander Hybrid 2017-19     | All               | Stock<sup>3</sup>| 0mph               | 0mph              |
| Toyota    | Highlander Hybrid 2020        | All               | openpilot        | 0mph               | 0mph              |
| Toyota    | Prius 2016-20                 | TSS-P             | Stock<sup>3</sup>| 0mph               | 0mph              |
| Toyota    | Prius 2021                    | All               | openpilot        | 0mph               | 0mph              |
| Toyota    | Prius Prime 2017-20           | All               | Stock<sup>3</sup>| 0mph               | 0mph              |
| Toyota    | Rav4 2016-18                  | TSS-P             | Stock<sup>3</sup>| 20mph<sup>1</sup>  | 0mph              |
| Toyota    | Rav4 2019-21                  | All               | openpilot        | 0mph               | 0mph              |
| Toyota    | Rav4 Hybrid 2016-18           | TSS-P             | Stock<sup>3</sup>| 0mph               | 0mph              |
| Toyota    | Rav4 Hybrid 2019-21           | All               | openpilot        | 0mph               | 0mph              |
| Toyota    | Sienna 2018-20                | All               | Stock<sup>3</sup>| 0mph               | 0mph              |

<sup>1</sup>[Comma Pedal](https://github.com/commaai/openpilot/wiki/comma-pedal) is used to provide stop-and-go capability to some of the openpilot-supported cars that don't currently support stop-and-go. ***NOTE: The Comma Pedal is not officially supported by [comma](https://comma.ai).*** <br />
<sup>2</sup>2019 Honda Civic 1.6L Diesel Sedan does not have ALC below 12mph. <br />
<sup>3</sup>When disconnecting the Driver Support Unit (DSU), openpilot ACC will replace stock ACC. ***NOTE: disconnecting the DSU disables Automatic Emergency Braking (AEB).*** <br />
<sup>4</sup>28mph for Camry 4CYL L, 4CYL LE and 4CYL SE which don't have Full-Speed Range Dynamic Radar Cruise Control. <br />

Community Maintained Cars and Features
------

| Make      | Model (US Market Reference)   | Supported Package | ACC              | No ACC accel below | No ALC below |
| ----------| ------------------------------| ------------------| -----------------| -------------------| -------------|
| Buick     | Regal 2018<sup>1</sup>        | Adaptive Cruise   | openpilot        | 0mph               | 7mph         |
| Cadillac  | ATS 2018<sup>1</sup>          | Adaptive Cruise   | openpilot        | 0mph               | 7mph         |
| Chevrolet | Malibu 2017<sup>1</sup>       | Adaptive Cruise   | openpilot        | 0mph               | 7mph         |
| Chevrolet | Volt 2017-18<sup>1</sup>      | Adaptive Cruise   | openpilot        | 0mph               | 7mph         |
| Chrysler  | Pacifica 2017-18              | Adaptive Cruise   | Stock            | 0mph               | 9mph         |
| Chrysler  | Pacifica 2020                 | Adaptive Cruise   | Stock            | 0mph               | 39mph        |
| Chrysler  | Pacifica Hybrid 2017-18       | Adaptive Cruise   | Stock            | 0mph               | 9mph         |
| Chrysler  | Pacifica Hybrid 2019-20       | Adaptive Cruise   | Stock            | 0mph               | 39mph        |
| Genesis   | G70 2018                      | All               | Stock            | 0mph               | 0mph         |
| Genesis   | G80 2018                      | All               | Stock            | 0mph               | 0mph         |
| Genesis   | G90 2018                      | All               | Stock            | 0mph               | 0mph         |
| GMC       | Acadia 2018<sup>1</sup>       | Adaptive Cruise   | openpilot        | 0mph               | 7mph         |
| Holden    | Astra 2017<sup>1</sup>        | Adaptive Cruise   | openpilot        | 0mph               | 7mph         |
| Hyundai   | Elantra 2017-19               | SCC + LKAS        | Stock            | 19mph              | 34mph        |
| Hyundai   | Genesis 2015-16               | SCC + LKAS        | Stock            | 19mph              | 37mph        |
| Hyundai   | Ioniq Electric 2019-20        | SCC + LKAS        | Stock            | 0mph               | 32mph        |
| Hyundai   | Kona 2020                     | SCC + LKAS        | Stock            | 0mph               | 0mph         |
| Hyundai   | Kona EV 2019                  | SCC + LKAS        | Stock            | 0mph               | 0mph         |
| Hyundai   | Santa Fe 2019                 | All               | Stock            | 0mph               | 0mph         |
| Hyundai   | Sonata 2019                   | SCC + LKAS        | Stock            | 0mph               | 0mph         |
| Hyundai   | Veloster 2019                 | SCC + LKAS        | Stock            | 5mph               | 0mph         |
| Jeep      | Grand Cherokee 2016-18        | Adaptive Cruise   | Stock            | 0mph               | 9mph         |
| Jeep      | Grand Cherokee 2019-20        | Adaptive Cruise   | Stock            | 0mph               | 39mph        |
| Kia       | Forte 2018-19                 | SCC + LKAS        | Stock            | 0mph               | 0mph         |
| Kia       | Niro EV 2020                  | SCC + LKAS        | Stock            | 0mph               | 0mph         |
| Kia       | Optima 2017                   | SCC + LKAS        | Stock            | 0mph               | 32mph        |
| Kia       | Optima 2019                   | SCC + LKAS        | Stock            | 0mph               | 0mph         |
| Kia       | Sorento 2018                  | SCC + LKAS        | Stock            | 0mph               | 0mph         |
| Kia       | Stinger 2018                  | SCC + LKAS        | Stock            | 0mph               | 0mph         |
| Nissan    | Leaf 2018-20                  | ProPILOT          | Stock            | 0mph               | 0mph         |
| Nissan    | Rogue 2018-19                 | ProPILOT          | Stock            | 0mph               | 0mph         |
| Nissan    | X-Trail 2017                  | ProPILOT          | Stock            | 0mph               | 0mph         |
| Subaru    | Ascent 2019                   | EyeSight          | Stock            | 0mph               | 0mph         |
| Subaru    | Crosstrek 2018-19             | EyeSight          | Stock            | 0mph               | 0mph         |
| Subaru    | Forester 2019                 | EyeSight          | Stock            | 0mph               | 0mph         |
| Subaru    | Impreza 2017-19               | EyeSight          | Stock            | 0mph               | 0mph         |
| Volkswagen| Golf 2015-19                  | Driver Assistance | Stock            | 0mph               | 0mph         |

<sup>1</sup>Requires an [OBD-II car harness](https://comma.ai/shop/products/comma-car-harness) and [community built ASCM harness](https://github.com/commaai/openpilot/wiki/GM#hardware). ***NOTE: disconnecting the ASCM disables Automatic Emergency Braking (AEB).*** <br />

Although it's not upstream, there's a community of people getting openpilot to run on Tesla's [here](https://tinkla.us/)

Community Maintained Cars and Features are not verified by comma to meet our [safety model](SAFETY.md). Be extra cautious using them. They are only available after enabling the toggle in `Settings->Developer->Enable Community Features`.

To promote a car from community maintained, it must meet a few requirements. We must own one from the brand, we must sell the harness for it, has full ISO26262 in both panda and openpilot, there must be a path forward for longitudinal control, it must have AEB still enabled, and it must support fingerprinting 2.0

Installation Instructions
------

Install openpilot on an EON or comma two by entering ``https://openpilot.comma.ai`` during the installer setup.

Follow these [video instructions](https://youtu.be/lcjqxCymins) to properly mount the device on the windshield. Note: openpilot features an automatic pose calibration routine and openpilot performance should not be affected by small pitch and yaw misalignments caused by imprecise device mounting.

Before placing the device on your windshield, check the state and local laws and ordinances where you drive. Some state laws prohibit or restrict the placement of objects on the windshield of a motor vehicle.

You will be able to engage openpilot after reviewing the onboarding screens and finishing the calibration procedure.

Limitations of openpilot ALC and LDW
------

openpilot ALC and openpilot LDW do not automatically drive the vehicle or reduce the amount of attention that must be paid to operate your vehicle. The driver must always keep control of the steering wheel and be ready to correct the openpilot ALC action at all times.

While changing lanes, openpilot is not capable of looking next to you or checking your blind spot. Only nudge the wheel to initiate a lane change after you have confirmed it's safe to do so.

Many factors can impact the performance of openpilot ALC and openpilot LDW, causing them to be unable to function as intended. These include, but are not limited to:

* Poor visibility (heavy rain, snow, fog, etc.) or weather conditions that may interfere with sensor operation.
* The road facing camera is obstructed, covered or damaged by mud, ice, snow, etc.
* Obstruction caused by applying excessive paint or adhesive products (such as wraps, stickers, rubber coating, etc.) onto the vehicle.
* The device is mounted incorrectly.
* When in sharp curves, like on-off ramps, intersections etc...; openpilot is designed to be limited in the amount of steering torque it can produce.
* In the presence of restricted lanes or construction zones.
* When driving on highly banked roads or in presence of strong cross-wind.
* Extremely hot or cold temperatures.
* Bright light (due to oncoming headlights, direct sunlight, etc.).
* Driving on hills, narrow, or winding roads.
=======
## My fork
My fork is focused on live tuning with a few extra experimental features. If there's a tunable parameter missing, open a new issue and I'll add it as fast as I can. 
>>>>>>> 36e9cd24

## Installation
Easiest way is with this command:

<<<<<<< HEAD
Limitations of openpilot ACC and FCW
------

openpilot ACC and openpilot FCW are not systems that allow careless or inattentive driving. It is still necessary for the driver to pay close attention to the vehicle’s surroundings and to be ready to re-take control of the gas and the brake at all times.

Many factors can impact the performance of openpilot ACC and openpilot FCW, causing them to be unable to function as intended. These include, but are not limited to:

* Poor visibility (heavy rain, snow, fog, etc.) or weather conditions that may interfere with sensor operation.
* The road facing camera or radar are obstructed, covered, or damaged by mud, ice, snow, etc.
* Obstruction caused by applying excessive paint or adhesive products (such as wraps, stickers, rubber coating, etc.) onto the vehicle.
* The device is mounted incorrectly.
* Approaching a toll booth, a bridge or a large metal plate.
* When driving on roads with pedestrians, cyclists, etc...
* In presence of traffic signs or stop lights, which are not detected by openpilot at this time.
* When the posted speed limit is below the user selected set speed. openpilot does not detect speed limits at this time.
* In presence of vehicles in the same lane that are not moving.
* When abrupt braking maneuvers are required. openpilot is designed to be limited in the amount of deceleration and acceleration that it can produce.
* When surrounding vehicles perform close cut-ins from neighbor lanes.
* Driving on hills, narrow, or winding roads.
* Extremely hot or cold temperatures.
* Bright light (due to oncoming headlights, direct sunlight, etc.).
* Interference from other equipment that generates radar waves.

The list above does not represent an exhaustive list of situations that may interfere with proper operation of openpilot components. It is the driver's responsibility to be in control of the vehicle at all times.

Limitations of openpilot DM
------

openpilot DM should not be considered an exact measurement of the alertness of the driver.

Many factors can impact the performance of openpilot DM, causing it to be unable to function as intended. These include, but are not limited to:

* Low light conditions, such as driving at night or in dark tunnels.
* Bright light (due to oncoming headlights, direct sunlight, etc.).
* The driver's face is partially or completely outside field of view of the driver facing camera.
* The driver facing camera is obstructed, covered, or damaged.

The list above does not represent an exhaustive list of situations that may interfere with proper operation of openpilot components. A driver should not rely on openpilot DM to assess their level of attention.

User Data and comma Account
------

By default, openpilot uploads the driving data to our servers. You can also access your data by pairing with the comma connect app ([iOS](https://apps.apple.com/us/app/comma-connect/id1456551889), [Android](https://play.google.com/store/apps/details?id=ai.comma.connect&hl=en_US)). We use your data to train better models and improve openpilot for everyone.

openpilot is open source software: the user is free to disable data collection if they wish to do so.

openpilot logs the road facing camera, CAN, GPS, IMU, magnetometer, thermal sensors, crashes, and operating system logs.
The driver facing camera is only logged if you explicitly opt-in in settings. The microphone is not recorded.

By using openpilot, you agree to [our Privacy Policy](https://my.comma.ai/privacy). You understand that use of this software or its related services will generate certain types of user data, which may be logged and stored at the sole discretion of comma. By accepting this agreement, you grant an irrevocable, perpetual, worldwide right to comma for the use of this data.

Safety and Testing
----

* openpilot observes ISO26262 guidelines, see [SAFETY.md](SAFETY.md) for more detail.
* openpilot has software in the loop [tests](.github/workflows/test.yaml) that run on every commit.
* The safety model code lives in panda and is written in C, see [code rigor](https://github.com/commaai/panda#code-rigor) for more details.
* panda has software in the loop [safety tests](https://github.com/commaai/panda/tree/master/tests/safety).
* Internally, we have a hardware in the loop Jenkins test suite that builds and unit tests the various processes.
* panda has additional hardware in the loop [tests](https://github.com/commaai/panda/blob/master/Jenkinsfile).
* We run the latest openpilot in a testing closet containing 10 EONs continuously replaying routes.

Testing on PC
------
For simplified development and experimentation, openpilot can be run in the CARLA driving simulator, which allows you to develop openpilot without a car. The whole setup should only take a few minutes.

Steps:
1) Start the CARLA server on first terminal
```
bash -c "$(curl https://raw.githubusercontent.com/commaai/openpilot/master/tools/sim/start_carla.sh)"
```
2) Start openpilot on second terminal
```
bash -c "$(curl https://raw.githubusercontent.com/commaai/openpilot/master/tools/sim/start_openpilot_docker.sh)"
```
3) Press 1 to engage openpilot

See the full [README](tools/sim/README.md)

You should also take a look at the tools directory in master: lots of tools you can use to replay driving data, test, and develop openpilot from your PC.


Community and Contributing
------

openpilot is developed by [comma](https://comma.ai/) and by users like you. We welcome both pull requests and issues on [GitHub](http://github.com/commaai/openpilot). Bug fixes and new car ports are encouraged.

You can add support for your car by following guides we have written for [Brand](https://medium.com/@comma_ai/how-to-write-a-car-port-for-openpilot-7ce0785eda84) and [Model](https://medium.com/@comma_ai/openpilot-port-guide-for-toyota-models-e5467f4b5fe6) ports. Generally, a car with adaptive cruise control and lane keep assist is a good candidate. [Join our Discord](https://discord.comma.ai) to discuss car ports: most car makes have a dedicated channel.

Want to get paid to work on openpilot? [comma is hiring](https://comma.ai/jobs/).

And [follow us on Twitter](https://twitter.com/comma_ai).

Directory Structure
------
    .
    ├── apk                 # The apk files used for the UI
    ├── cereal              # The messaging spec and libs used for all logs
    ├── common              # Library like functionality we've developed here
    ├── installer/updater   # Manages auto-updates of openpilot
    ├── opendbc             # Files showing how to interpret data from cars
    ├── panda               # Code used to communicate on CAN
    ├── phonelibs           # Libraries used on NEOS devices
    ├── pyextra             # Libraries used on NEOS devices
    └── selfdrive           # Code needed to drive the car
        ├── assets          # Fonts, images and sounds for UI
        ├── athena          # Allows communication with the app
        ├── boardd          # Daemon to talk to the board
        ├── camerad         # Driver to capture images from the camera sensors
        ├── car             # Car specific code to read states and control actuators
        ├── common          # Shared C/C++ code for the daemons
        ├── controls        # Perception, planning and controls
        ├── debug           # Tools to help you debug and do car ports
        ├── locationd       # Soon to be home of precise location
        ├── logcatd         # Android logcat as a service
        ├── loggerd         # Logger and uploader of car data
        ├── modeld          # Driving and monitoring model runners
        ├── proclogd        # Logs information from proc
        ├── sensord         # IMU / GPS interface code
        ├── test            # Unit tests, system tests and a car simulator
        └── ui              # The UI
=======
`git clone https://github.com/jamcar23/openpilot.git --branch r2++ --depth 1`
>>>>>>> 36e9cd24

Using the `r2++` branch is the easiest way to get the latest "release" features of this fork. Generally, all features are optional so there shouldn't be any harm is always running the latest features.

Licensing
------

openpilot is released under the MIT license. Some parts of the software are released under other licenses as specified.

Any user of this software shall indemnify and hold harmless comma.ai, Inc. and its directors, officers, employees, agents, stockholders, affiliates, subcontractors and customers from and against all allegations, claims, actions, suits, demands, damages, liabilities, obligations, losses, settlements, judgments, costs and expenses (including without limitation attorneys’ fees and costs) which arise out of, relate to or result from any use of this software by user.

**THIS IS ALPHA QUALITY SOFTWARE FOR RESEARCH PURPOSES ONLY. THIS IS NOT A PRODUCT.
YOU ARE RESPONSIBLE FOR COMPLYING WITH LOCAL LAWS AND REGULATIONS.
NO WARRANTY EXPRESSED OR IMPLIED.**

---

<img src="https://d1qb2nb5cznatu.cloudfront.net/startups/i/1061157-bc7e9bf3b246ece7322e6ffe653f6af8-medium_jpg.jpg?buster=1458363130" width="75"></img> <img src="https://cdn-images-1.medium.com/max/1600/1*C87EjxGeMPrkTuVRVWVg4w.png" width="225"></img>

[![openpilot tests](https://github.com/jamcar23/openpilot/workflows/openpilot%20tests/badge.svg?event=push)](https://github.com/jamcar23/openpilot/actions)
[![Total alerts](https://img.shields.io/lgtm/alerts/g/commaai/openpilot.svg?logo=lgtm&logoWidth=18)](https://lgtm.com/projects/g/commaai/openpilot/alerts/)
[![Language grade: Python](https://img.shields.io/lgtm/grade/python/g/commaai/openpilot.svg?logo=lgtm&logoWidth=18)](https://lgtm.com/projects/g/commaai/openpilot/context:python)
[![Language grade: C/C++](https://img.shields.io/lgtm/grade/cpp/g/commaai/openpilot.svg?logo=lgtm&logoWidth=18)](https://lgtm.com/projects/g/commaai/openpilot/context:cpp)
[![codecov](https://codecov.io/gh/commaai/openpilot/branch/master/graph/badge.svg)](https://codecov.io/gh/commaai/openpilot)<|MERGE_RESOLUTION|>--- conflicted
+++ resolved
@@ -13,318 +13,13 @@
 
 [openpilot](http://github.com/commaai/openpilot) is an open source driver assistance system. Currently, openpilot performs the functions of Adaptive Cruise Control (ACC), Automated Lane Centering (ALC), Forward Collision Warning (FCW) and Lane Departure Warning (LDW) for a growing variety of supported [car makes, models and model years](#supported-cars). In addition, while openpilot is engaged, a camera based Driver Monitoring (DM) feature alerts distracted and asleep drivers.
 
-<<<<<<< HEAD
-<table>
-  <tr>
-    <td><a href="https://www.youtube.com/watch?v=mgAbfr42oI8" title="YouTube" rel="noopener"><img src="https://i.imgur.com/kAtT6Ei.png"></a></td>
-    <td><a href="https://www.youtube.com/watch?v=394rJKeh76k" title="YouTube" rel="noopener"><img src="https://i.imgur.com/lTt8cS2.png"></a></td>
-    <td><a href="https://www.youtube.com/watch?v=1iNOc3cq8cs" title="YouTube" rel="noopener"><img src="https://i.imgur.com/ANnuSpe.png"></a></td>
-    <td><a href="https://www.youtube.com/watch?v=Vr6NgrB-zHw" title="YouTube" rel="noopener"><img src="https://i.imgur.com/Qypanuq.png"></a></td>
-  </tr>
-  <tr>
-    <td><a href="https://www.youtube.com/watch?v=Ug41KIKF0oo" title="YouTube" rel="noopener"><img src="https://i.imgur.com/3caZ7xM.png"></a></td>
-    <td><a href="https://www.youtube.com/watch?v=NVR_CdG1FRg" title="YouTube" rel="noopener"><img src="https://i.imgur.com/bAZOwql.png"></a></td>
-    <td><a href="https://www.youtube.com/watch?v=tkEvIdzdfUE" title="YouTube" rel="noopener"><img src="https://i.imgur.com/EFINEzG.png"></a></td>
-    <td><a href="https://www.youtube.com/watch?v=_P-N1ewNne4" title="YouTube" rel="noopener"><img src="https://i.imgur.com/gAyAq22.png"></a></td>
-  </tr>
-</table>
-
-Integration with Stock Features
-------
-
-In all supported cars:
-* Stock Lane Keep Assist (LKA) and stock ALC are replaced by openpilot ALC, which only functions when openpilot is engaged by the user.
-* Stock LDW is replaced by openpilot LDW.
-
-Additionally, on specific supported cars (see ACC column in [supported cars](#supported-cars)):
-* Stock ACC is replaced by openpilot ACC.
-* openpilot FCW operates in addition to stock FCW.
-
-openpilot should preserve all other vehicle's stock features, including, but are not limited to: FCW, Automatic Emergency Braking (AEB), auto high-beam, blind spot warning, and side collision warning.
-
-Supported Hardware
-------
-
-At the moment, openpilot supports the [EON DevKit](https://comma.ai/shop/products/eon-dashcam-devkit) and the [comma two](https://comma.ai/shop/products/comma-two-devkit). A [car harness](https://comma.ai/shop/products/car-harness) is recommended to connect the EON or comma two to the car. For experimental purposes, openpilot can also run on an Ubuntu computer with external [webcams](https://github.com/commaai/openpilot/tree/master/tools/webcam).
-
-Supported Cars
-------
-
-| Make      | Model (US Market Reference)   | Supported Package | ACC              | No ACC accel below | No ALC below      |
-| ----------| ------------------------------| ------------------| -----------------| -------------------| ------------------|
-| Acura     | ILX 2016-18                   | AcuraWatch Plus   | openpilot        | 25mph<sup>1</sup>  | 25mph             |
-| Acura     | RDX 2016-18                   | AcuraWatch Plus   | openpilot        | 25mph<sup>1</sup>  | 12mph             |
-| Acura     | RDX 2020                      | All               | Stock            | 0mph               | 3mph              |
-| Honda     | Accord 2018-20                | All               | Stock            | 0mph               | 3mph              |
-| Honda     | Accord Hybrid 2018-20         | All               | Stock            | 0mph               | 3mph              |
-| Honda     | Civic Hatchback 2017-19       | Honda Sensing     | Stock            | 0mph               | 12mph             |
-| Honda     | Civic Sedan/Coupe 2016-18     | Honda Sensing     | openpilot        | 0mph               | 12mph             |
-| Honda     | Civic Sedan/Coupe 2019-20     | All               | Stock            | 0mph               | 2mph<sup>2</sup>  |
-| Honda     | CR-V 2015-16                  | Touring           | openpilot        | 25mph<sup>1</sup>  | 12mph             |
-| Honda     | CR-V 2017-20                  | Honda Sensing     | Stock            | 0mph               | 12mph             |
-| Honda     | CR-V Hybrid 2017-2019         | Honda Sensing     | Stock            | 0mph               | 12mph             |
-| Honda     | Fit 2018-19                   | Honda Sensing     | openpilot        | 25mph<sup>1</sup>  | 12mph             |
-| Honda     | HR-V 2019                     | Honda Sensing     | openpilot        | 25mph<sup>1</sup>  | 12mph             |
-| Honda     | Insight 2019-20               | All               | Stock            | 0mph               | 3mph              |
-| Honda     | Inspire 2018                  | All               | Stock            | 0mph               | 3mph              |
-| Honda     | Odyssey 2018-20               | Honda Sensing     | openpilot        | 25mph<sup>1</sup>  | 0mph              |
-| Honda     | Passport 2019                 | All               | openpilot        | 25mph<sup>1</sup>  | 12mph             |
-| Honda     | Pilot 2016-19                 | Honda Sensing     | openpilot        | 25mph<sup>1</sup>  | 12mph             |
-| Honda     | Ridgeline 2017-20             | Honda Sensing     | openpilot        | 25mph<sup>1</sup>  | 12mph             |
-| Hyundai   | Palisade 2020                 | All               | Stock            | 0mph               | 0mph         |
-| Hyundai   | Sonata 2020                   | All               | Stock            | 0mph               | 0mph              |
-| Lexus     | CT Hybrid 2017-18             | LSS               | Stock<sup>3</sup>| 0mph               | 0mph              |
-| Lexus     | ES 2019-20                    | All               | openpilot        | 0mph               | 0mph              |
-| Lexus     | ES Hybrid 2019                | All               | openpilot        | 0mph               | 0mph              |
-| Lexus     | IS 2017-2019                  | All               | Stock            | 22mph              | 0mph              |
-| Lexus     | IS Hybrid 2017                | All               | Stock            | 0mph               | 0mph              |
-| Lexus     | NX 2018                       | All               | Stock<sup>3</sup>| 0mph               | 0mph              |
-| Lexus     | NX Hybrid 2018                | All               | Stock<sup>3</sup>| 0mph               | 0mph              |
-| Lexus     | RX 2016-18                    | All               | Stock<sup>3</sup>| 0mph               | 0mph              |
-| Lexus     | RX 2020                       | All               | openpilot        | 0mph               | 0mph              |
-| Lexus     | RX Hybrid 2016-19             | All               | Stock<sup>3</sup>| 0mph               | 0mph              |
-| Lexus     | RX Hybrid 2020                | All               | openpilot        | 0mph               | 0mph              |
-| Toyota    | Avalon 2016-18                | TSS-P             | Stock<sup>3</sup>| 20mph<sup>1</sup>  | 0mph              |
-| Toyota    | Camry 2018-20                 | All               | Stock            | 0mph<sup>4</sup>   | 0mph              |
-| Toyota    | Camry Hybrid 2018-20          | All               | Stock            | 0mph<sup>4</sup>   | 0mph              |
-| Toyota    | C-HR 2017-19                  | All               | Stock            | 0mph               | 0mph              |
-| Toyota    | C-HR Hybrid 2017-19           | All               | Stock            | 0mph               | 0mph              |
-| Toyota    | Corolla 2017-19               | All               | Stock<sup>3</sup>| 20mph<sup>1</sup>  | 0mph              |
-| Toyota    | Corolla 2020-21               | All               | openpilot        | 0mph               | 0mph              |
-| Toyota    | Corolla Hatchback 2019-20     | All               | openpilot        | 0mph               | 0mph              |
-| Toyota    | Corolla Hybrid 2020-21        | All               | openpilot        | 0mph               | 0mph              |
-| Toyota    | Highlander 2017-19            | All               | Stock<sup>3</sup>| 0mph               | 0mph              |
-| Toyota    | Highlander 2020               | All               | openpilot        | 0mph               | 0mph              |
-| Toyota    | Highlander Hybrid 2017-19     | All               | Stock<sup>3</sup>| 0mph               | 0mph              |
-| Toyota    | Highlander Hybrid 2020        | All               | openpilot        | 0mph               | 0mph              |
-| Toyota    | Prius 2016-20                 | TSS-P             | Stock<sup>3</sup>| 0mph               | 0mph              |
-| Toyota    | Prius 2021                    | All               | openpilot        | 0mph               | 0mph              |
-| Toyota    | Prius Prime 2017-20           | All               | Stock<sup>3</sup>| 0mph               | 0mph              |
-| Toyota    | Rav4 2016-18                  | TSS-P             | Stock<sup>3</sup>| 20mph<sup>1</sup>  | 0mph              |
-| Toyota    | Rav4 2019-21                  | All               | openpilot        | 0mph               | 0mph              |
-| Toyota    | Rav4 Hybrid 2016-18           | TSS-P             | Stock<sup>3</sup>| 0mph               | 0mph              |
-| Toyota    | Rav4 Hybrid 2019-21           | All               | openpilot        | 0mph               | 0mph              |
-| Toyota    | Sienna 2018-20                | All               | Stock<sup>3</sup>| 0mph               | 0mph              |
-
-<sup>1</sup>[Comma Pedal](https://github.com/commaai/openpilot/wiki/comma-pedal) is used to provide stop-and-go capability to some of the openpilot-supported cars that don't currently support stop-and-go. ***NOTE: The Comma Pedal is not officially supported by [comma](https://comma.ai).*** <br />
-<sup>2</sup>2019 Honda Civic 1.6L Diesel Sedan does not have ALC below 12mph. <br />
-<sup>3</sup>When disconnecting the Driver Support Unit (DSU), openpilot ACC will replace stock ACC. ***NOTE: disconnecting the DSU disables Automatic Emergency Braking (AEB).*** <br />
-<sup>4</sup>28mph for Camry 4CYL L, 4CYL LE and 4CYL SE which don't have Full-Speed Range Dynamic Radar Cruise Control. <br />
-
-Community Maintained Cars and Features
-------
-
-| Make      | Model (US Market Reference)   | Supported Package | ACC              | No ACC accel below | No ALC below |
-| ----------| ------------------------------| ------------------| -----------------| -------------------| -------------|
-| Buick     | Regal 2018<sup>1</sup>        | Adaptive Cruise   | openpilot        | 0mph               | 7mph         |
-| Cadillac  | ATS 2018<sup>1</sup>          | Adaptive Cruise   | openpilot        | 0mph               | 7mph         |
-| Chevrolet | Malibu 2017<sup>1</sup>       | Adaptive Cruise   | openpilot        | 0mph               | 7mph         |
-| Chevrolet | Volt 2017-18<sup>1</sup>      | Adaptive Cruise   | openpilot        | 0mph               | 7mph         |
-| Chrysler  | Pacifica 2017-18              | Adaptive Cruise   | Stock            | 0mph               | 9mph         |
-| Chrysler  | Pacifica 2020                 | Adaptive Cruise   | Stock            | 0mph               | 39mph        |
-| Chrysler  | Pacifica Hybrid 2017-18       | Adaptive Cruise   | Stock            | 0mph               | 9mph         |
-| Chrysler  | Pacifica Hybrid 2019-20       | Adaptive Cruise   | Stock            | 0mph               | 39mph        |
-| Genesis   | G70 2018                      | All               | Stock            | 0mph               | 0mph         |
-| Genesis   | G80 2018                      | All               | Stock            | 0mph               | 0mph         |
-| Genesis   | G90 2018                      | All               | Stock            | 0mph               | 0mph         |
-| GMC       | Acadia 2018<sup>1</sup>       | Adaptive Cruise   | openpilot        | 0mph               | 7mph         |
-| Holden    | Astra 2017<sup>1</sup>        | Adaptive Cruise   | openpilot        | 0mph               | 7mph         |
-| Hyundai   | Elantra 2017-19               | SCC + LKAS        | Stock            | 19mph              | 34mph        |
-| Hyundai   | Genesis 2015-16               | SCC + LKAS        | Stock            | 19mph              | 37mph        |
-| Hyundai   | Ioniq Electric 2019-20        | SCC + LKAS        | Stock            | 0mph               | 32mph        |
-| Hyundai   | Kona 2020                     | SCC + LKAS        | Stock            | 0mph               | 0mph         |
-| Hyundai   | Kona EV 2019                  | SCC + LKAS        | Stock            | 0mph               | 0mph         |
-| Hyundai   | Santa Fe 2019                 | All               | Stock            | 0mph               | 0mph         |
-| Hyundai   | Sonata 2019                   | SCC + LKAS        | Stock            | 0mph               | 0mph         |
-| Hyundai   | Veloster 2019                 | SCC + LKAS        | Stock            | 5mph               | 0mph         |
-| Jeep      | Grand Cherokee 2016-18        | Adaptive Cruise   | Stock            | 0mph               | 9mph         |
-| Jeep      | Grand Cherokee 2019-20        | Adaptive Cruise   | Stock            | 0mph               | 39mph        |
-| Kia       | Forte 2018-19                 | SCC + LKAS        | Stock            | 0mph               | 0mph         |
-| Kia       | Niro EV 2020                  | SCC + LKAS        | Stock            | 0mph               | 0mph         |
-| Kia       | Optima 2017                   | SCC + LKAS        | Stock            | 0mph               | 32mph        |
-| Kia       | Optima 2019                   | SCC + LKAS        | Stock            | 0mph               | 0mph         |
-| Kia       | Sorento 2018                  | SCC + LKAS        | Stock            | 0mph               | 0mph         |
-| Kia       | Stinger 2018                  | SCC + LKAS        | Stock            | 0mph               | 0mph         |
-| Nissan    | Leaf 2018-20                  | ProPILOT          | Stock            | 0mph               | 0mph         |
-| Nissan    | Rogue 2018-19                 | ProPILOT          | Stock            | 0mph               | 0mph         |
-| Nissan    | X-Trail 2017                  | ProPILOT          | Stock            | 0mph               | 0mph         |
-| Subaru    | Ascent 2019                   | EyeSight          | Stock            | 0mph               | 0mph         |
-| Subaru    | Crosstrek 2018-19             | EyeSight          | Stock            | 0mph               | 0mph         |
-| Subaru    | Forester 2019                 | EyeSight          | Stock            | 0mph               | 0mph         |
-| Subaru    | Impreza 2017-19               | EyeSight          | Stock            | 0mph               | 0mph         |
-| Volkswagen| Golf 2015-19                  | Driver Assistance | Stock            | 0mph               | 0mph         |
-
-<sup>1</sup>Requires an [OBD-II car harness](https://comma.ai/shop/products/comma-car-harness) and [community built ASCM harness](https://github.com/commaai/openpilot/wiki/GM#hardware). ***NOTE: disconnecting the ASCM disables Automatic Emergency Braking (AEB).*** <br />
-
-Although it's not upstream, there's a community of people getting openpilot to run on Tesla's [here](https://tinkla.us/)
-
-Community Maintained Cars and Features are not verified by comma to meet our [safety model](SAFETY.md). Be extra cautious using them. They are only available after enabling the toggle in `Settings->Developer->Enable Community Features`.
-
-To promote a car from community maintained, it must meet a few requirements. We must own one from the brand, we must sell the harness for it, has full ISO26262 in both panda and openpilot, there must be a path forward for longitudinal control, it must have AEB still enabled, and it must support fingerprinting 2.0
-
-Installation Instructions
-------
-
-Install openpilot on an EON or comma two by entering ``https://openpilot.comma.ai`` during the installer setup.
-
-Follow these [video instructions](https://youtu.be/lcjqxCymins) to properly mount the device on the windshield. Note: openpilot features an automatic pose calibration routine and openpilot performance should not be affected by small pitch and yaw misalignments caused by imprecise device mounting.
-
-Before placing the device on your windshield, check the state and local laws and ordinances where you drive. Some state laws prohibit or restrict the placement of objects on the windshield of a motor vehicle.
-
-You will be able to engage openpilot after reviewing the onboarding screens and finishing the calibration procedure.
-
-Limitations of openpilot ALC and LDW
-------
-
-openpilot ALC and openpilot LDW do not automatically drive the vehicle or reduce the amount of attention that must be paid to operate your vehicle. The driver must always keep control of the steering wheel and be ready to correct the openpilot ALC action at all times.
-
-While changing lanes, openpilot is not capable of looking next to you or checking your blind spot. Only nudge the wheel to initiate a lane change after you have confirmed it's safe to do so.
-
-Many factors can impact the performance of openpilot ALC and openpilot LDW, causing them to be unable to function as intended. These include, but are not limited to:
-
-* Poor visibility (heavy rain, snow, fog, etc.) or weather conditions that may interfere with sensor operation.
-* The road facing camera is obstructed, covered or damaged by mud, ice, snow, etc.
-* Obstruction caused by applying excessive paint or adhesive products (such as wraps, stickers, rubber coating, etc.) onto the vehicle.
-* The device is mounted incorrectly.
-* When in sharp curves, like on-off ramps, intersections etc...; openpilot is designed to be limited in the amount of steering torque it can produce.
-* In the presence of restricted lanes or construction zones.
-* When driving on highly banked roads or in presence of strong cross-wind.
-* Extremely hot or cold temperatures.
-* Bright light (due to oncoming headlights, direct sunlight, etc.).
-* Driving on hills, narrow, or winding roads.
-=======
 ## My fork
 My fork is focused on live tuning with a few extra experimental features. If there's a tunable parameter missing, open a new issue and I'll add it as fast as I can. 
->>>>>>> 36e9cd24
 
 ## Installation
 Easiest way is with this command:
 
-<<<<<<< HEAD
-Limitations of openpilot ACC and FCW
-------
-
-openpilot ACC and openpilot FCW are not systems that allow careless or inattentive driving. It is still necessary for the driver to pay close attention to the vehicle’s surroundings and to be ready to re-take control of the gas and the brake at all times.
-
-Many factors can impact the performance of openpilot ACC and openpilot FCW, causing them to be unable to function as intended. These include, but are not limited to:
-
-* Poor visibility (heavy rain, snow, fog, etc.) or weather conditions that may interfere with sensor operation.
-* The road facing camera or radar are obstructed, covered, or damaged by mud, ice, snow, etc.
-* Obstruction caused by applying excessive paint or adhesive products (such as wraps, stickers, rubber coating, etc.) onto the vehicle.
-* The device is mounted incorrectly.
-* Approaching a toll booth, a bridge or a large metal plate.
-* When driving on roads with pedestrians, cyclists, etc...
-* In presence of traffic signs or stop lights, which are not detected by openpilot at this time.
-* When the posted speed limit is below the user selected set speed. openpilot does not detect speed limits at this time.
-* In presence of vehicles in the same lane that are not moving.
-* When abrupt braking maneuvers are required. openpilot is designed to be limited in the amount of deceleration and acceleration that it can produce.
-* When surrounding vehicles perform close cut-ins from neighbor lanes.
-* Driving on hills, narrow, or winding roads.
-* Extremely hot or cold temperatures.
-* Bright light (due to oncoming headlights, direct sunlight, etc.).
-* Interference from other equipment that generates radar waves.
-
-The list above does not represent an exhaustive list of situations that may interfere with proper operation of openpilot components. It is the driver's responsibility to be in control of the vehicle at all times.
-
-Limitations of openpilot DM
-------
-
-openpilot DM should not be considered an exact measurement of the alertness of the driver.
-
-Many factors can impact the performance of openpilot DM, causing it to be unable to function as intended. These include, but are not limited to:
-
-* Low light conditions, such as driving at night or in dark tunnels.
-* Bright light (due to oncoming headlights, direct sunlight, etc.).
-* The driver's face is partially or completely outside field of view of the driver facing camera.
-* The driver facing camera is obstructed, covered, or damaged.
-
-The list above does not represent an exhaustive list of situations that may interfere with proper operation of openpilot components. A driver should not rely on openpilot DM to assess their level of attention.
-
-User Data and comma Account
-------
-
-By default, openpilot uploads the driving data to our servers. You can also access your data by pairing with the comma connect app ([iOS](https://apps.apple.com/us/app/comma-connect/id1456551889), [Android](https://play.google.com/store/apps/details?id=ai.comma.connect&hl=en_US)). We use your data to train better models and improve openpilot for everyone.
-
-openpilot is open source software: the user is free to disable data collection if they wish to do so.
-
-openpilot logs the road facing camera, CAN, GPS, IMU, magnetometer, thermal sensors, crashes, and operating system logs.
-The driver facing camera is only logged if you explicitly opt-in in settings. The microphone is not recorded.
-
-By using openpilot, you agree to [our Privacy Policy](https://my.comma.ai/privacy). You understand that use of this software or its related services will generate certain types of user data, which may be logged and stored at the sole discretion of comma. By accepting this agreement, you grant an irrevocable, perpetual, worldwide right to comma for the use of this data.
-
-Safety and Testing
-----
-
-* openpilot observes ISO26262 guidelines, see [SAFETY.md](SAFETY.md) for more detail.
-* openpilot has software in the loop [tests](.github/workflows/test.yaml) that run on every commit.
-* The safety model code lives in panda and is written in C, see [code rigor](https://github.com/commaai/panda#code-rigor) for more details.
-* panda has software in the loop [safety tests](https://github.com/commaai/panda/tree/master/tests/safety).
-* Internally, we have a hardware in the loop Jenkins test suite that builds and unit tests the various processes.
-* panda has additional hardware in the loop [tests](https://github.com/commaai/panda/blob/master/Jenkinsfile).
-* We run the latest openpilot in a testing closet containing 10 EONs continuously replaying routes.
-
-Testing on PC
-------
-For simplified development and experimentation, openpilot can be run in the CARLA driving simulator, which allows you to develop openpilot without a car. The whole setup should only take a few minutes.
-
-Steps:
-1) Start the CARLA server on first terminal
-```
-bash -c "$(curl https://raw.githubusercontent.com/commaai/openpilot/master/tools/sim/start_carla.sh)"
-```
-2) Start openpilot on second terminal
-```
-bash -c "$(curl https://raw.githubusercontent.com/commaai/openpilot/master/tools/sim/start_openpilot_docker.sh)"
-```
-3) Press 1 to engage openpilot
-
-See the full [README](tools/sim/README.md)
-
-You should also take a look at the tools directory in master: lots of tools you can use to replay driving data, test, and develop openpilot from your PC.
-
-
-Community and Contributing
-------
-
-openpilot is developed by [comma](https://comma.ai/) and by users like you. We welcome both pull requests and issues on [GitHub](http://github.com/commaai/openpilot). Bug fixes and new car ports are encouraged.
-
-You can add support for your car by following guides we have written for [Brand](https://medium.com/@comma_ai/how-to-write-a-car-port-for-openpilot-7ce0785eda84) and [Model](https://medium.com/@comma_ai/openpilot-port-guide-for-toyota-models-e5467f4b5fe6) ports. Generally, a car with adaptive cruise control and lane keep assist is a good candidate. [Join our Discord](https://discord.comma.ai) to discuss car ports: most car makes have a dedicated channel.
-
-Want to get paid to work on openpilot? [comma is hiring](https://comma.ai/jobs/).
-
-And [follow us on Twitter](https://twitter.com/comma_ai).
-
-Directory Structure
-------
-    .
-    ├── apk                 # The apk files used for the UI
-    ├── cereal              # The messaging spec and libs used for all logs
-    ├── common              # Library like functionality we've developed here
-    ├── installer/updater   # Manages auto-updates of openpilot
-    ├── opendbc             # Files showing how to interpret data from cars
-    ├── panda               # Code used to communicate on CAN
-    ├── phonelibs           # Libraries used on NEOS devices
-    ├── pyextra             # Libraries used on NEOS devices
-    └── selfdrive           # Code needed to drive the car
-        ├── assets          # Fonts, images and sounds for UI
-        ├── athena          # Allows communication with the app
-        ├── boardd          # Daemon to talk to the board
-        ├── camerad         # Driver to capture images from the camera sensors
-        ├── car             # Car specific code to read states and control actuators
-        ├── common          # Shared C/C++ code for the daemons
-        ├── controls        # Perception, planning and controls
-        ├── debug           # Tools to help you debug and do car ports
-        ├── locationd       # Soon to be home of precise location
-        ├── logcatd         # Android logcat as a service
-        ├── loggerd         # Logger and uploader of car data
-        ├── modeld          # Driving and monitoring model runners
-        ├── proclogd        # Logs information from proc
-        ├── sensord         # IMU / GPS interface code
-        ├── test            # Unit tests, system tests and a car simulator
-        └── ui              # The UI
-=======
 `git clone https://github.com/jamcar23/openpilot.git --branch r2++ --depth 1`
->>>>>>> 36e9cd24
 
 Using the `r2++` branch is the easiest way to get the latest "release" features of this fork. Generally, all features are optional so there shouldn't be any harm is always running the latest features.
 
