--- conflicted
+++ resolved
@@ -23,12 +23,8 @@
   VM = VehicleModel(CP)
 
   if sm is None:
-<<<<<<< HEAD
-    sm = messaging.SubMaster(['carControl', 'carState', 'controlsState', 'radarState', 'model', 'liveParameters'])
-=======
-    sm = messaging.SubMaster(['carState', 'controlsState', 'radarState', 'model', 'liveParameters'],
+    sm = messaging.SubMaster(['carControl', 'carState', 'controlsState', 'radarState', 'model', 'liveParameters'],
                              poll=['radarState', 'model'])
->>>>>>> 2b974150
 
   if pm is None:
     pm = messaging.PubMaster(['plan', 'liveLongitudinalMpc', 'pathPlan', 'liveMpc'])
