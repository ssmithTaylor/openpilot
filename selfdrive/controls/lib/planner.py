#!/usr/bin/env python3
import math
import numpy as np
from common.params import Params
from common.numpy_fast import interp

import cereal.messaging as messaging
from cereal import car, log
from common.realtime import sec_since_boot
from common.op_params import opParams
from selfdrive.swaglog import cloudlog
from selfdrive.config import Conversions as CV
from selfdrive.controls.lib.speed_smoother import speed_smoother
from selfdrive.controls.lib.longcontrol import LongCtrlState, MIN_CAN_SPEED
from selfdrive.controls.lib.fcw import FCWChecker
from selfdrive.controls.lib.long_mpc import LongitudinalMpc
from selfdrive.controls.lib.drive_helpers import V_CRUISE_MAX

LON_MPC_STEP = 0.2  # first step is 0.2s
AWARENESS_DECEL = -0.2     # car smoothly decel at .2m/s^2 when user is distracted

# lookup tables VS speed to determine min and max accels in cruise
# make sure these accelerations are smaller than mpc limits
_A_CRUISE_MIN_V = [-1.0, -.8, -.67, -.5, -.30]
_A_CRUISE_MIN_BP = [   0., 5.,  10., 20.,  40.]

# need fast accel at very low speed for stop and go
# make sure these accelerations are smaller than mpc limits
_A_CRUISE_MAX_V = [1.2, 1.2, 0.65, .4]
_A_CRUISE_MAX_V_FOLLOWING = [1.6, 1.6, 0.65, .4]
_A_CRUISE_MAX_BP = [0.,  6.4, 22.5, 40.]

# Lookup table for turns
_A_TOTAL_MAX_V = [1.7, 3.2]
_A_TOTAL_MAX_BP = [20., 40.]

<<<<<<< HEAD
# 75th percentile
SPEED_PERCENTILE_IDX = 7

Source = log.Plan.LongitudinalPlanSource

=======
>>>>>>> 2b974150

def calc_cruise_accel_limits(v_ego, following):
  a_cruise_min = interp(v_ego, _A_CRUISE_MIN_BP, _A_CRUISE_MIN_V)

  if following:
    a_cruise_max = interp(v_ego, _A_CRUISE_MAX_BP, _A_CRUISE_MAX_V_FOLLOWING)
  else:
    a_cruise_max = interp(v_ego, _A_CRUISE_MAX_BP, _A_CRUISE_MAX_V)
  return np.vstack([a_cruise_min, a_cruise_max])


def limit_accel_in_turns(v_ego, angle_steers, a_target, CP):
  """
  This function returns a limited long acceleration allowed, depending on the existing lateral acceleration
  this should avoid accelerating when losing the target in turns
  """

  a_total_max = interp(v_ego, _A_TOTAL_MAX_BP, _A_TOTAL_MAX_V)
  a_y = v_ego**2 * angle_steers * CV.DEG_TO_RAD / (CP.steerRatio * CP.wheelbase)
  a_x_allowed = math.sqrt(max(a_total_max**2 - a_y**2, 0.))

  return [a_target[0], min(a_target[1], a_x_allowed)]


class Planner():
  def __init__(self, CP):
    self.CP = CP

    self.mpc1 = LongitudinalMpc(1)
    self.mpc2 = LongitudinalMpc(2)

    self.v_acc_start = 0.0
    self.a_acc_start = 0.0

    self.v_acc = 0.0
    self.v_acc_future = 0.0
    self.a_acc = 0.0
    self.v_cruise = 0.0
    self.a_cruise = 0.0

    self.longitudinalPlanSource = Source.cruiseGas
    self.cruise_plan = Source.cruiseGas

    self.fcw_checker = FCWChecker()
    self.path_x = np.arange(192)

    self.params = Params()
    self.first_loop = True

    self.op_params = opParams()
    self.enable_coasting = self.op_params.get('enable_coasting')
    self.coast_speed = self.op_params.get('coast_speed') * CV.MPH_TO_MS
    self.always_eval_coast = self.op_params.get('always_eval_coast_plan')

  def choose_solution(self, v_cruise_setpoint, enabled):
    if enabled:
      solutions = {self.cruise_plan: self.v_cruise}
      if self.mpc1.prev_lead_status:
        solutions[Source.mpc1] = self.mpc1.v_mpc
      if self.mpc2.prev_lead_status:
        solutions[Source.mpc2] = self.mpc2.v_mpc

      slowest = min(solutions, key=solutions.get)

      self.longitudinalPlanSource = slowest
      # Choose lowest of MPC and cruise
      if slowest == Source.mpc1:
        self.v_acc = self.mpc1.v_mpc
        self.a_acc = self.mpc1.a_mpc
      elif slowest == Source.mpc2:
        self.v_acc = self.mpc2.v_mpc
        self.a_acc = self.mpc2.a_mpc
      elif slowest == self.cruise_plan:
        self.v_acc = self.v_cruise
        self.a_acc = self.a_cruise

    self.v_acc_future = min([self.mpc1.v_mpc_future, self.mpc2.v_mpc_future, v_cruise_setpoint])

  def update(self, sm, pm, CP, VM, PP):
    """Gets called when new radarState is available"""
    cur_time = sec_since_boot()
    v_ego = sm['carState'].vEgo
    a_ego = sm['carState'].aEgo
    gasbrake = sm['carControl'].actuators.gas - sm['carControl'].actuators.brake

    long_control_state = sm['controlsState'].longControlState
    v_cruise_kph = sm['controlsState'].vCruise
    force_slow_decel = sm['controlsState'].forceDecel

    v_cruise_kph = min(v_cruise_kph, V_CRUISE_MAX)
    v_cruise_setpoint = v_cruise_kph * CV.KPH_TO_MS

    lead_1 = sm['radarState'].leadOne
    lead_2 = sm['radarState'].leadTwo

    enabled = (long_control_state == LongCtrlState.pid) or (long_control_state == LongCtrlState.stopping)
    following = lead_1.status and lead_1.dRel < 45.0 and lead_1.vLeadK > v_ego and lead_1.aLeadK > 0.0

    # Calculate speed for normal cruise control
    if enabled and not self.first_loop and not sm['carState'].gasPressed:
      accel_limits = [float(x) for x in calc_cruise_accel_limits(v_ego, following)]
      jerk_limits = [min(-0.1, accel_limits[0]), max(0.1, accel_limits[1])]  # TODO: make a separate lookup for jerk tuning
      accel_limits_turns = limit_accel_in_turns(v_ego, sm['carState'].steeringAngle, accel_limits, self.CP)

      if force_slow_decel:
        # if required so, force a smooth deceleration
        accel_limits_turns[1] = min(accel_limits_turns[1], AWARENESS_DECEL)
        accel_limits_turns[0] = min(accel_limits_turns[0], accel_limits_turns[1])

      if self.enable_coasting:
        self.v_cruise, self.a_cruise = self.choose_cruise(v_ego,
                                                          a_ego,
                                                          v_cruise_setpoint,
                                                          accel_limits_turns,
                                                          jerk_limits,
                                                          gasbrake)
      else:
        self.v_cruise, self.a_cruise = speed_smoother(self.v_acc_start, self.a_acc_start,
                                                    v_cruise_setpoint,
                                                    accel_limits_turns[1], accel_limits_turns[0],
                                                    jerk_limits[1], jerk_limits[0],
                                                    LON_MPC_STEP)

      # cruise speed can't be negative even is user is distracted
      self.v_cruise = max(self.v_cruise, 0.)
    else:
      starting = long_control_state == LongCtrlState.starting
      a_ego = min(a_ego, 0.0)
      reset_speed = MIN_CAN_SPEED if starting else v_ego
      reset_accel = self.CP.startAccel if starting else a_ego
      self.v_acc = reset_speed
      self.a_acc = reset_accel
      self.v_acc_start = reset_speed
      self.a_acc_start = reset_accel
      self.v_cruise = reset_speed
      self.a_cruise = reset_accel
      self.cruise_plan = Source.cruiseGas

    self.mpc1.set_cur_state(self.v_acc_start, self.a_acc_start)
    self.mpc2.set_cur_state(self.v_acc_start, self.a_acc_start)

    self.mpc1.update(pm, sm['carState'], lead_1)
    self.mpc2.update(pm, sm['carState'], lead_2)

    self.choose_solution(v_cruise_setpoint, enabled)

    # determine fcw
    if self.mpc1.new_lead:
      self.fcw_checker.reset_lead(cur_time)

    blinkers = sm['carState'].leftBlinker or sm['carState'].rightBlinker
    fcw = self.fcw_checker.update(self.mpc1.mpc_solution, cur_time,
                                  sm['controlsState'].active,
                                  v_ego, sm['carState'].aEgo,
                                  lead_1.dRel, lead_1.vLead, lead_1.aLeadK,
                                  lead_1.yRel, lead_1.vLat,
                                  lead_1.fcw, blinkers) and not sm['carState'].brakePressed
    if fcw:
      cloudlog.info("FCW triggered %s", self.fcw_checker.counters)

    radar_dead = not sm.alive['radarState']

    radar_errors = list(sm['radarState'].radarErrors)
    radar_fault = car.RadarData.Error.fault in radar_errors
    radar_can_error = car.RadarData.Error.canError in radar_errors

    # **** send the plan ****
    plan_send = messaging.new_message('plan')

    plan_send.valid = sm.all_alive_and_valid(service_list=['carState', 'controlsState', 'radarState'])

    plan_send.plan.mdMonoTime = sm.logMonoTime['model']
    plan_send.plan.radarStateMonoTime = sm.logMonoTime['radarState']

    # longitudal plan
    plan_send.plan.vCruise = float(self.v_cruise)
    plan_send.plan.aCruise = float(self.a_cruise)
    plan_send.plan.vStart = float(self.v_acc_start)
    plan_send.plan.aStart = float(self.a_acc_start)
    plan_send.plan.vTarget = float(self.v_acc)
    plan_send.plan.aTarget = float(self.a_acc)
    plan_send.plan.vTargetFuture = float(self.v_acc_future)
    plan_send.plan.hasLead = self.mpc1.prev_lead_status
    plan_send.plan.longitudinalPlanSource = self.longitudinalPlanSource

    radar_valid = not (radar_dead or radar_fault)
    plan_send.plan.radarValid = bool(radar_valid)
    plan_send.plan.radarCanError = bool(radar_can_error)

    plan_send.plan.processingDelay = (plan_send.logMonoTime / 1e9) - sm.rcv_time['radarState']

    # Send out fcw
    plan_send.plan.fcw = fcw

    pm.send('plan', plan_send)

    # Interpolate 0.05 seconds and save as starting point for next iteration
    a_acc_sol = self.a_acc_start + (CP.radarTimeStep / LON_MPC_STEP) * (self.a_acc - self.a_acc_start)
    v_acc_sol = self.v_acc_start + CP.radarTimeStep * (a_acc_sol + self.a_acc_start) / 2.0
    self.v_acc_start = v_acc_sol
    self.a_acc_start = a_acc_sol

    self.first_loop = False
  
  def choose_cruise(self, v_ego, a_ego, v_cruise_setpoint, accel_limits_turns, jerk_limits, gasbrake):
    # When coasting, reset plans
    if self.longitudinalPlanSource == Source.cruiseCoast:
      self.v_acc_start = v_ego
      self.a_acc_start = a_ego

    # When following return to cruiseGas
    if self.longitudinalPlanSource in [Source.mpc1, Source.mpc2]:
      self.cruise_plan = Source.cruiseGas

    # Coast continues current state
    v_coast, a_coast = v_ego + a_ego * LON_MPC_STEP, a_ego
    cruise = {Source.cruiseCoast: (v_coast, a_coast)}

    # Gas to v_cruise_setpoint
    v_gas, a_gas = speed_smoother(self.v_acc_start, self.a_acc_start,
                                  v_cruise_setpoint,
                                  accel_limits_turns[1], accel_limits_turns[0],
                                  jerk_limits[1], jerk_limits[0],
                                  LON_MPC_STEP)

    cruise[Source.cruiseGas] = (v_gas, a_gas)

    # Brake to (v_cruise_setpoint + COAST_SPEED)
    # TODO: rethink this for toyota? v_cruise_setpoint has to be lower than 
    # the car's setpoint or the car will engine brake on its own.
    # In other words the max speed (with coasting) is the car's setpoint.
    v_brake, a_brake = speed_smoother(self.v_acc_start, self.a_acc_start,
                                      v_cruise_setpoint + self.coast_speed,
                                      accel_limits_turns[1], accel_limits_turns[0],
                                      jerk_limits[1], jerk_limits[0],
                                      LON_MPC_STEP)

    cruise[Source.cruiseBrake] = (v_brake, a_brake)

    accel_hyst_gap = self.op_params.get('accel_hyst_gap')

    # Entry conditions
    if self.always_eval_coast or math.isclose(gasbrake, 0.0) or (gasbrake <= accel_hyst_gap and gasbrake >= -accel_hyst_gap) :
      if a_brake < a_coast:
        self.cruise_plan = Source.cruiseBrake
      elif a_gas > a_coast:
        self.cruise_plan = Source.cruiseGas if v_gas < v_cruise_setpoint else Source.cruiseCoast
      elif (a_brake > a_coast > a_gas):
        self.cruise_plan = Source.cruiseCoast

    cloudlog.info("Cruise Plan %s: ego(%f,%f) gas(%f,%f) coast(%f,%f) brake(%f,%f)", 
                  self.cruise_plan, v_ego, a_ego, v_gas, a_gas, v_coast, a_coast, 
                  v_brake, a_brake)

    return cruise[self.cruise_plan]<|MERGE_RESOLUTION|>--- conflicted
+++ resolved
@@ -34,14 +34,8 @@
 _A_TOTAL_MAX_V = [1.7, 3.2]
 _A_TOTAL_MAX_BP = [20., 40.]
 
-<<<<<<< HEAD
-# 75th percentile
-SPEED_PERCENTILE_IDX = 7
-
 Source = log.Plan.LongitudinalPlanSource
 
-=======
->>>>>>> 2b974150
 
 def calc_cruise_accel_limits(v_ego, following):
   a_cruise_min = interp(v_ego, _A_CRUISE_MIN_BP, _A_CRUISE_MIN_V)
