--- conflicted
+++ resolved
@@ -621,14 +621,9 @@
     cloudlog.exception("Manager failed to start")
 
     # Show last 3 lines of traceback
-<<<<<<< HEAD
     error = traceback.format_exc(3)
 
     error = "Manager failed to start. Press Reset to pull and reset to origin!\n \n" + error
-=======
-    error = traceback.format_exc(-3)
-    error = "Manager failed to start\n \n" + error
->>>>>>> 2b974150
     with TextWindow(error) as t:
       exit_status = t.wait_for_exit()
     if exit_status == 'reset':
