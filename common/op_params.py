--- conflicted
+++ resolved
@@ -69,13 +69,10 @@
                         'alca_nudge_required': Param(False, bool, 'Whether to wait for applied torque to the wheel (nudge) before making lane changes. '
                                                                  'If False, lane change will occur IMMEDIATELY after signaling'),
                         'alca_min_speed': Param(20.0, VT.number, 'The minimum speed allowed for an automatic lane change (in MPH)'),
-<<<<<<< HEAD
                         'enable_coasting': Param(False, bool, 'When true the car will try to coast down hills instead of braking.'),
                         'coast_speed': Param(10.0, float, 'The amount of speed to coast by before applying the brakes. Unit: MPH'), 
-                        'setpoint_offset': Param(0, int, 'The difference between the car\'s set cruise speed and OP\'s. Useful for toyotas when coasting. Unit: MPH')}
-=======
+                        'setpoint_offset': Param(0, int, 'The difference between the car\'s set cruise speed and OP\'s. Useful for toyotas when coasting. Unit: MPH'),
                         'corolla_use_indi': Param(False, bool)}
->>>>>>> edfa06a8
 
     self._params_file = '/data/op_params.json'
     self._backup_file = '/data/op_params_corrupt.json'
